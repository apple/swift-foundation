# Foundation

<<<<<<< HEAD

The Foundation framework defines a base layer of functionality that is required for almost all applications. It provides primitive classes and introduces several paradigms that define functionality not provided by either the Objective-C runtime and language or Swift standard library and language.
=======
Foundation provides a base layer of functionality useful in many applications, including fundamental types for numbers, data, collections, and dates, as well as functions for task management, file system access, and more.
>>>>>>> e27532d2

It is designed with these goals in mind:

* Provide a small set of basic utility types
* Enable a level of platform independence, to enhance portability
* Demonstrate useful conventions that can be widely adopted by the Swift ecosystem
* Support internationalization and localization to make software accessible around the world

## Current State

This package is a work in progress that aims to build a new and unified Swift implementation of Foundation for all platforms.

It is in its early stages with many features still to be implemented.

The following types are available, with more to come later:

* **FoundationEssentials**
    * `AttributedString`
    * `Data`
    * `Date`
    * `DateInterval`
    * `JSONEncoder`
    * `JSONDecoder`
    * `Predicate`
    * `String` extensions
    * `UUID`
* **Internationalization**
    * `Calendar`
    * `TimeZone`
    * `Locale`
    * `DateComponents`
    * `FormatStyle`
    * `ParseStrategy`

Many types, including `JSONEncoder`, `Calendar`, `TimeZone`, and `Locale` are all-new Swift implementations. `FormatStyle` and `ParseStyle` available as open source for the first time.

For internationalization support on non-Darwin platforms, we created a separate package named *[FoundationICU](https://github.com/apple/swift-foundation-icu)*. This repository contains the necessary ICU implementations and data from the upstream [Apple OSS Distribution ICU](https://github.com/apple-oss-distributions/ICU), wrapped in Swift so FoundationInternationalization can easily depend on it.

Using a common version of ICU will result in more reliable and consistent results when formatting dates, times, and numbers.
### Development Focus for 2023

Quality and performance are our two most important goals for the project. Therefore, the plans for the first half of 2023 are continuing refinement of the core API, adding to our suites of unit and performance tests, and expanding to other platforms where possible, using the most relevant code from [swift-corelibs-foundation](https://github.com/apple/swift-corelibs-foundation).

Later this year, the porting effort will continue. It will bring high quality Swift implementations of additional important Foundation API such as `URL`, `Bundle`, `FileManager`, `FileHandle`, `Process`, `SortDescriptor`, `SortComparator` and more. 

## Building and Testing

Building the Foundation package requires the under-development [Swift 5.9 toolchain](https://www.swift.org/download) on macOS and Linux.
### macOS

macOS Ventura 13.3.1 is the minimum supported version.

- Download the latest Xcode from the App Store
- Download and install the Swift 5.9 toolchain for Xcode from [swift.org](https://www.swift.org/download)
- Launch Xcode and select the downloaded 5.9 toolchains via *Xcode > Toolchains*
- Open `Package.swift` and select *Debug > Test*

### Linux
- Download the latest [Swift 5.9 docker image](https://www.swift.org/download/#docker) and follow instructions to attach
- Run `swift test`
## Performance

Being written in Swift, this new implementation provides some major benefits over the previous C and Objective-C versions.

`Locale`, `TimeZone` and `Calendar` no longer require bridging from Objective-C. Common tasks like getting a fixed `Locale` are an order of magnitude faster for Swift clients. `Calendar`'s ability to calculate important dates can take better advantage of Swift’s value semantics to avoid intermediate allocations, resulting in over a 20% improvement in some benchmarks. Date formatting using `FormatStyle` also has some major performance upgrades, showing a massive 150% improvement in a benchmark of formatting with a standard date and time template.

Even more exciting are the improvements to JSON decoding in the new package. Foundation has a brand-new Swift implementation for `JSONDecoder` and `JSONEncoder`, eliminating costly roundtrips to and from the Objective-C collection types. The tight integration of parsing JSON in Swift for initializing `Codable` types improves performance, too. In benchmarks parsing [test data](https://www.boost.org/doc/libs/master/libs/json/doc/html/json/benchmarks.html), there are improvements in decode time from 200% to almost 500%.

## Governance

The success of the Swift language is an example of what's possible when a community comes together with a shared interest.

For Foundation, our goal is to create the best fundamental data types and internationalization features, and make them available to Swift developers everywhere. It will take advantage of emerging features in the language as they are added, and enable library and app authors to build higher level API with confidence.

Moving Foundation into this future requires not only an improved implementation, but also an improved process for using it outside of Apple’s platforms. Therefore, Foundation now has a path for the community to add new API for the benefit of Swift developers on every platform.

The Foundation package is an independent project in its early incubation stages. Inspired by the workgroups in the Swift project, it has a workgroup to (a) oversee [community API proposals](Evolution.md) and (b) to closely coordinate with developments in the Swift project and Apple platforms. In the future, we will explore how to sunset the existing [swift-corelibs-foundation](https://github.com/apple/swift-corelibs-foundation) and migrate to using the new version of Foundation created by this project.

The workgroup meets regularly to review proposals, look at emerging trends in the Swift ecosystem, and discuss how the library can evolve to best meet our common goals.

## Foundation Framework and Foundation Package

The Swift code in the package is the core of the Foundation framework that ships on macOS, iOS, and other Apple platforms. As new Swift implementations of Foundation API are implemented in the package, Apple will use those implementations in the framework as well. 

The Foundation framework may have the occasional need to add Darwin-specific API, but our goal is to share as much code and API between all platforms as possible. In cases where platform-specific code is needed within a single source file, a compiler directive is used to include or exclude it.

## Contributions

Foundation welcomes contributions from the community, including bug fixes, tests, documentation, and ports to new platforms.

The project uses the [Swift forums for discussion](https://forums.swift.org/c/related-projects/foundation/99) and [GitHub Issues](https://github.com/apple/swift-foundation/issues) for tracking bugs, feature requests, and other work.

Please see the [CONTRIBUTING](https://github.com/apple/swift-foundation/blob/main/CONTRIBUTING.md) document for more information, including the process for accepting community contributions for new API in Foundation.<|MERGE_RESOLUTION|>--- conflicted
+++ resolved
@@ -1,11 +1,8 @@
 # Foundation
 
-<<<<<<< HEAD
 
-The Foundation framework defines a base layer of functionality that is required for almost all applications. It provides primitive classes and introduces several paradigms that define functionality not provided by either the Objective-C runtime and language or Swift standard library and language.
-=======
 Foundation provides a base layer of functionality useful in many applications, including fundamental types for numbers, data, collections, and dates, as well as functions for task management, file system access, and more.
->>>>>>> e27532d2
+
 
 It is designed with these goals in mind:
 
